--- conflicted
+++ resolved
@@ -8,9 +8,6 @@
 6、Michael</br>
 7、czr</br>
 8、lsy</br>
-<<<<<<< HEAD
 9.ccd
-=======
 9 wmz
-baoliang da saogang
->>>>>>> cb3bf1d6
+baoliang da saogang