### 2024-12-07开工kickoff

1、AI时代程序员进阶 </br>
2、github注册使用、python、vscode </br>
3、头脑风暴 </br>
4、6666
<<<<<<< HEAD
7 czr
=======
5、Jack
6、Michael
>>>>>>> c7dac3ae
<|MERGE_RESOLUTION|>--- conflicted
+++ resolved
@@ -4,9 +4,6 @@
 2、github注册使用、python、vscode </br>
 3、头脑风暴 </br>
 4、6666
-<<<<<<< HEAD
 7 czr
-=======
 5、Jack
-6、Michael
->>>>>>> c7dac3ae
+6、Michael